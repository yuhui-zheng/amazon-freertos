--- conflicted
+++ resolved
@@ -1,9 +1,5 @@
 /*
-<<<<<<< HEAD
- * Amazon FreeRTOS Secure Sockets for FreeRTOS+TCP V1.1.6
-=======
  * Amazon FreeRTOS Secure Sockets V1.1.5
->>>>>>> 996d54fd
  * Copyright (C) 2018 Amazon.com, Inc. or its affiliates.  All Rights Reserved.
  *
  * Permission is hereby granted, free of charge, to any person obtaining a copy of
