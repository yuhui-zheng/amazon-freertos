--- conflicted
+++ resolved
@@ -35,11 +35,8 @@
 #include "FreeRTOS_Sockets.h"
 #include "semphr.h"
 #include "esp_smartconfig.h"
-<<<<<<< HEAD
 #include "nvs_flash.h"
 #include "nvs.h"
-=======
->>>>>>> a79a2bd6
 
 static const char *TAG = "WIFI";
 static EventGroupHandle_t wifi_event_group;
@@ -53,7 +50,6 @@
 static bool wifi_conn_state;
 static bool wifi_ap_state;
 static bool wifi_ap_not_found;
-<<<<<<< HEAD
 
 #define WIFI_FLASH_NS     "WiFi"
 #define MAX_WIFI_KEY_WIDTH         ( 5 )
@@ -70,8 +66,6 @@
 static StorageRegistry_t xRegistry = { 0 };
 AwsIotNetworkStateChangeCb_t xStateChangeAppCallback = AWSIOT_NETWORK_STATE_CHANGE_CB_INITIALIZER;
 void *pvAppContext = NULL;
-=======
->>>>>>> a79a2bd6
 
 /**
  * @brief Semaphore for WiFI module.
@@ -483,7 +477,6 @@
     /* Try to acquire the semaphore. */
     if( xSemaphoreTake( xWiFiSem, xSemaphoreWaitTicks ) == pdTRUE )
     {
-<<<<<<< HEAD
     	ret = esp_wifi_get_mode( &xCurMode );
     	if (ret != ESP_OK) {
         		ESP_LOGE(TAG, "%s: Failed to set wifi mode %d", __func__, ret);
@@ -519,9 +512,7 @@
     		// Wait for wifi started event
     		xEventGroupWaitBits(wifi_event_group, STARTED_BIT, pdTRUE, pdFALSE, portMAX_DELAY);
     	}
-        
-=======
->>>>>>> a79a2bd6
+
         if ( wifi_conn_state == false && wifi_ap_not_found == true )
         {
             /* It seems that WiFi needs explicit disassoc before scan request post
@@ -531,12 +522,8 @@
             xEventGroupWaitBits(wifi_event_group, DISCONNECTED_BIT, pdTRUE, pdFALSE, 30);
         }
 
-<<<<<<< HEAD
 
     	ret = esp_wifi_scan_start(&scanConf, true);
-=======
-        esp_err_t ret = esp_wifi_scan_start(&scanConf, true);
->>>>>>> a79a2bd6
         if (ret == ESP_OK)
         {
             wifi_ap_record_t *ap_info = calloc(1, sizeof(wifi_ap_record_t) * ucNumNetworks);
@@ -1359,7 +1346,6 @@
         wifi_ret = eWiFiTimeout;
     }
     return wifi_ret;
-<<<<<<< HEAD
 }
 /*-----------------------------------------------------------*/
 
@@ -1368,8 +1354,6 @@
 	xStateChangeAppCallback = xCallback;
 	pvAppContext = pvContext;
 	return eWiFiSuccess;
-=======
->>>>>>> a79a2bd6
 }
 
 
