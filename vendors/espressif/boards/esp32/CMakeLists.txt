# -------------------------------------------------------------------------------------------------
# Amazon FreeRTOS Console metadata
# -------------------------------------------------------------------------------------------------
if("${AFR_BOARD_NAME}" STREQUAL "esp32_devkitc")
    include("esp32_devkitc.cmake")
endif()
if("${AFR_BOARD_NAME}" STREQUAL "esp32_wrover_kit")
    include("esp32_wrover_kit.cmake")
endif()

# -------------------------------------------------------------------------------------------------
# Compiler settings
# -------------------------------------------------------------------------------------------------
afr_mcu_port(compiler)

set(linker_flags "-Wl,--gc-sections" "-Wl,--cref" "-Wl,--Map=output.map" "-Wl,--undefined=uxTopUsedPriority")

# Linker flags
target_link_options(
    AFR::compiler::mcu_port
    INTERFACE ${linker_flags}
)

# -------------------------------------------------------------------------------------------------
# Amazon FreeRTOS portable layers
# -------------------------------------------------------------------------------------------------
set(esp_idf_dir "${AFR_VENDORS_DIR}/espressif/esp-idf")
set(afr_ports_dir "${CMAKE_CURRENT_LIST_DIR}/ports")
set(board_demos_dir "${CMAKE_CURRENT_LIST_DIR}/aws_demos")
set(board_tests_dir "${CMAKE_CURRENT_LIST_DIR}/aws_tests")
set(CMAKE_RUNTIME_OUTPUT_DIRECTORY ${CMAKE_BINARY_DIR})

if(AFR_IS_TESTING)
    set(board_dir "${board_tests_dir}")
    set(aws_credentials_include "${AFR_TESTS_DIR}/include")
else()
    set(board_dir "${board_demos_dir}")
    set(aws_credentials_include "${AFR_DEMOS_DIR}/include")
endif()

# Kernel
afr_mcu_port(kernel)
afr_glob_src(driver_src DIRECTORY "${esp_idf_dir}" RECURSE)

set(
    kernel_inc_dirs
    "${esp_idf_dir}/components/app_update/include/"
    "${esp_idf_dir}/components/bootloader_support/include"
    "${esp_idf_dir}/components/esp32/include"
    "${esp_idf_dir}/components/driver/include"
    "${esp_idf_dir}/components/heap/include"
    "${esp_idf_dir}/components/log/include"
    "${esp_idf_dir}/components/nvs_flash/include"
    "${esp_idf_dir}/components/pthread/include"
    "${esp_idf_dir}/components/newlib/include"
    "${esp_idf_dir}/components/soc/esp32/include"
    "${esp_idf_dir}/components/soc/include"
    "${esp_idf_dir}/components/spi_flash/include"
    "${board_dir}/application_code/espressif_code/freertos/include"
    "${board_dir}/application_code/espressif_code/ethernet/include"
    "${board_dir}/application_code/espressif_code/mbedtls/port/include"
    "${board_dir}/application_code/espressif_code/smartconfig_ack/include"
    "${board_dir}/application_code/espressif_code/tcpip_adapter/include"
    "${AFR_MODULES_FREERTOS_PLUS_DIR}/standard/freertos_plus_tcp/source/portable/Compiler/GCC"
)
target_include_directories(
    AFR::kernel::mcu_port
    INTERFACE
        ${kernel_inc_dirs}
        "${AFR_KERNEL_DIR}/portable/ThirdParty/GCC/Xtensa_ESP32/include/"
        "${aws_credentials_include}"
        "${board_dir}/config_files"
        "$<$<NOT:${AFR_METADATA_MODE}>:${CMAKE_BINARY_DIR}/config>"
)

# WiFi
afr_mcu_port(wifi)
target_link_libraries(
    AFR::wifi::mcu_port
    INTERFACE
    AFR::freertos_plus_tcp
)
target_sources(
    AFR::wifi::mcu_port
    INTERFACE "${afr_ports_dir}/wifi/iot_wifi.c"
)

# BLE
set(BLE_SUPPORTED 1 CACHE INTERNAL "BLE is supported on this platform.")

afr_mcu_port(ble_hal)
target_sources(
    AFR::ble_hal::mcu_port
    INTERFACE
        "${afr_ports_dir}/ble/iot_ble_hal_common_gap.c"
        "${afr_ports_dir}/ble/iot_ble_hal_gap.c"
        "${afr_ports_dir}/ble/iot_ble_hal_gatt_server.c"
        "${afr_ports_dir}/ble/iot_ble_hal_internals.h"
)
target_include_directories(
    AFR::ble_hal::mcu_port
    INTERFACE
        "${esp_idf_dir}/components/bt/bluedroid/api/include/api"
        "${esp_idf_dir}/components/bt/include"
        "${afr_ports_dir}/ble"
)

# PKCS11
afr_mcu_port(pkcs11_implementation)
target_link_libraries(
    AFR::pkcs11_implementation::mcu_port
    INTERFACE AFR::pkcs11_mbedtls
)
target_sources(
<<<<<<< HEAD
    AFR::pkcs11_implementation::mcu_port
    INTERFACE "${afr_ports_dir}/pkcs11/aws_pkcs11_pal.c"
=======
    AFR::pkcs11::mcu_port
    INTERFACE "${afr_ports_dir}/pkcs11/iot_pkcs11_pal.c"
>>>>>>> 8181756b
)

# FreeRTOS Plus TCP
afr_mcu_port(freertos_plus_tcp)
target_sources(
    AFR::freertos_plus_tcp::mcu_port
    INTERFACE
        "${AFR_MODULES_FREERTOS_PLUS_DIR}/standard/freertos_plus_tcp/source/portable/BufferManagement/BufferAllocation_2.c"
        "${AFR_MODULES_FREERTOS_PLUS_DIR}/standard/freertos_plus_tcp/source/portable/NetworkInterface/esp32/NetworkInterface.c"
)

# Secure sockets
afr_mcu_port(secure_sockets)
target_link_libraries(
    AFR::secure_sockets::mcu_port
    INTERFACE AFR::secure_sockets_freertos_plus_tcp
)

if(AFR_IS_TESTING)
target_compile_definitions(
    AFR::compiler::mcu_port
    INTERFACE $<$<COMPILE_LANGUAGE:C>:${compiler_defined_symbols}>
    -DESP32
)
endif()

# OTA
# Need to get this validated
afr_mcu_port(ota)
target_sources(
    AFR::ota::mcu_port
    INTERFACE
        "${afr_ports_dir}/ota/aws_ota_pal.c"
        "${afr_ports_dir}/ota/aws_esp_ota_ops.c"
        "${afr_ports_dir}/ota/aws_esp_ota_ops.h"
)
target_link_libraries(
    AFR::ota::mcu_port
    INTERFACE
        AFR::crypto
        AFR::pkcs11
)

# -------------------------------------------------------------------------------------------------
# Amazon FreeRTOS demos and tests
# -------------------------------------------------------------------------------------------------
afr_glob_src(config_files DIRECTORY "${board_dir}/config_files")

if(AFR_IS_TESTING)
    set(exe_target aws_tests)
    set(extra_exe_sources "${AFR_TESTS_DIR}/common/iot_tests_network.c")
else()
    set(exe_target aws_demos)
    set(
        extra_exe_sources
        "${AFR_DEMOS_DIR}/wifi_provisioning/aws_wifi_connect_task.c"
    )
endif()

add_executable(
    ${exe_target}
    "${board_dir}/application_code/main.c"
    ${extra_exe_sources}
)
target_include_directories(
    ${exe_target}
    PUBLIC
        $<TARGET_PROPERTY:AFR::kernel,INTERFACE_INCLUDE_DIRECTORIES>
        $<TARGET_PROPERTY:AFR::ble_hal::mcu_port,INTERFACE_INCLUDE_DIRECTORIES>
)
target_link_libraries(
    ${exe_target}
    PRIVATE
        AFR::wifi
        AFR::utils
        AFR::ble
)

if(AFR_METADATA_MODE)
    return()
endif()


# -------------------------------------------------------------------------------------------------
# Additional build configurations
# -------------------------------------------------------------------------------------------------

# TODO, workaround for permission issue in Amazon FreeRTOS console.
if("${CMAKE_HOST_SYSTEM_NAME}" STREQUAL "Linux")
    execute_process(COMMAND chmod +x "${esp_idf_dir}/components/esptool_py/esptool/esptool.py")
endif()

set_source_files_properties(
    ${AFR_MODULES_C_SDK_DIR}/aws/greengrass/aws_greengrass_discovery.c
    ${AFR_DEMOS_DIR}/tcp/aws_tcp_echo_client_single_task.c
    ${AFR_DEMOS_DIR}/secure_sockets/iot_test_tcp.c
    ${AFR_DEMOS_DIR}/wifi/iot_test_wifi.c
    PROPERTIES COMPILE_FLAGS
    "-Wno-format"
)

set_source_files_properties(${AFR_DEMOS_DIR}/logging/iot_logging_task_dynamic_buffers.c
    PROPERTIES COMPILE_FLAGS
    "-Wno-format -Wno-uninitialized"
)

set_source_files_properties(${AFR_DEMOS_DIR}/ota/aws_test_ota_pal.c
    PROPERTIES COMPILE_FLAGS
    "-Wno-pointer-sign -Wno-sizeof-pointer-memaccess"
)

set_source_files_properties(${AFR_DEMOS_DIR}/ota/aws_test_ota_agent.c
    PROPERTIES COMPILE_FLAGS
    "-Wno-pointer-sign"
)

set_source_files_properties(${AFR_DEMOS_DIR}/posix/iot_test_posix_pthread.c
    PROPERTIES COMPILE_FLAGS
    "-Wno-int-conversion"
)

set(IDF_TARGET esp32)
set(ENV{IDF_PATH} ${esp_idf_dir})

# Fetch sdkconfig.defaults and modify the custom partition table csv path
file(READ "${board_dir}/sdkconfig.defaults" file_sdkconfig_default)
string(REGEX REPLACE "partition-table.csv" "${board_dir}/partition-table.csv" file_sdkconfig_default "${file_sdkconfig_default}")
file(WRITE "${CMAKE_BINARY_DIR}/sdkconfig.defaults" "${file_sdkconfig_default}")
set(IDF_SDKCONFIG_DEFAULTS "${CMAKE_BINARY_DIR}/sdkconfig.defaults")
# Set sdkconfig generation path inside build
set(SDKCONFIG "${CMAKE_BINARY_DIR}/sdkconfig")

# Remove previously generated sdkconfig file
file(REMOVE "${CMAKE_BINARY_DIR}/sdkconfig")
# Do some configuration for idf_import_components. This enables creation of artifacts (which might not be
# needed) for some projects
set(IDF_BUILD_ARTIFACTS ON)
set(IDF_BUILD_ARTIFACTS_DIR ${CMAKE_BINARY_DIR})

set(CMAKE_STATIC_LIBRARY_PREFIX "lib")

# If external project is set do not link IDF components to aws target
if (NOT IDF_PROJECT_EXECUTABLE)
    set(IDF_PROJECT_EXECUTABLE ${exe_target})
endif()

set_property(GLOBAL PROPERTY IDF_PROJECT_EXECUTABLE ${IDF_PROJECT_EXECUTABLE})

get_filename_component(
    ABS_EXTRA_COMPONENT_DIRS
    "${board_dir}/application_code/espressif_code" ABSOLUTE
)

list(APPEND IDF_EXTRA_COMPONENT_DIRS ${ABS_EXTRA_COMPONENT_DIRS})

# This is a hack to have IDF build system use PRIVATE keyword when
# calling target_link_libraries() on aws_demos target. This is necessary
# as CMake doesn't allow mixing target_link_libraries() call signature
# for the same target.
function(target_link_libraries)
    set(_args ARGV)
    get_property(exe_target GLOBAL PROPERTY IDF_PROJECT_EXECUTABLE)
    if (${ARGV0} STREQUAL ${exe_target})
        list(INSERT ${_args} 1 PRIVATE)
    endif()
    _target_link_libraries(${${_args}})
endfunction()

# Override IDF's native toolchain file
set(IDF_TOOLCHAIN_FILE ${CMAKE_TOOLCHAIN_FILE})

# Provides idf_import_components and idf_link_components
include(${esp_idf_dir}/tools/cmake/idf_functions.cmake)

# Wraps add_subdirectory() to create library targets for components, and then `return` them using the given variable.
# In this case the variable is named `component`
idf_import_components(components ${esp_idf_dir} esp-idf)

# Wraps target_link_libraries() to link processed components by idf_import_components to target
idf_link_components(${IDF_PROJECT_EXECUTABLE} "${components}")

# Monitor target for running idf_monitor.py
add_custom_target(monitor
    DEPENDS "${IDF_PROJECT_EXECUTABLE}"
    COMMAND ${CMAKE_COMMAND}
    -D IDF_PATH="${esp_idf_dir}"
    -D PROJECT_ELF="${IDF_PROJECT_EXECUTABLE}"
    -D ELF_DIR="${CMAKE_BINARY_DIR}"
    -P run_idf_monitor.cmake
    WORKING_DIRECTORY ${CMAKE_CURRENT_LIST_DIR}
    )<|MERGE_RESOLUTION|>--- conflicted
+++ resolved
@@ -112,13 +112,8 @@
     INTERFACE AFR::pkcs11_mbedtls
 )
 target_sources(
-<<<<<<< HEAD
     AFR::pkcs11_implementation::mcu_port
-    INTERFACE "${afr_ports_dir}/pkcs11/aws_pkcs11_pal.c"
-=======
-    AFR::pkcs11::mcu_port
     INTERFACE "${afr_ports_dir}/pkcs11/iot_pkcs11_pal.c"
->>>>>>> 8181756b
 )
 
 # FreeRTOS Plus TCP
