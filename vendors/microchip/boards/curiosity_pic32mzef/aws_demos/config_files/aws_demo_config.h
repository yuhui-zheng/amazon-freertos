--- conflicted
+++ resolved
@@ -26,20 +26,6 @@
 #ifndef _AWS_DEMO_CONFIG_H_
 #define _AWS_DEMO_CONFIG_H_
 
-<<<<<<< HEAD
-/* To run a particular demo you need to define one of these. 
-   Only one demo can be configured at a time
-
-            CONFIG_MQTT_DEMO_ENABLED
-            CONFIG_SHADOW_DEMO_ENABLED
-            CONFIG_GREENGRASS_DISCOVERY_DEMO_ENABLED
-            CONFIG_TCP_ECHO_CLIENT_DEMO_ENABLED
-            CONFIG_DEFENDER_DEMO_ENABLED
-            CONFIG_POSIX_DEMO_ENABLED
-            CONFIG_OTA_UPDATE_DEMO_ENABLED
-            
-    These defines are used in iot_demo_runner.h for demo selection */
-=======
 /* To run a particular demo you need to define one of these.
  * Only one demo can be configured at a time
  *
@@ -52,7 +38,6 @@
  *          CONFIG_OTA_UPDATE_DEMO_ENABLED
  *
  *  These defines are used in iot_demo_runner.h for demo selection */
->>>>>>> 3949bfa9
 
 #define CONFIG_MQTT_DEMO_ENABLED
 
